--- conflicted
+++ resolved
@@ -1283,14 +1283,26 @@
             }
 
             if server.game.pause_timer == 0 {
-<<<<<<< HEAD
-                self.paused = false;
-=======
->>>>>>> 775ff634
                 self.do_faceoff(server);
                 self.paused = false;
                 server.game.pause_timer = 0;
                 self.pause_timer = 0;
+            }
+        }
+
+        if server.game.time == 0 && server.game.period == 4 && self.config.shootouts {
+            if self.pause_timer == 2000 {
+                self.status = State::Shootout {
+                    time_left: 1500,
+                    current_team: HQMTeam::Red,
+                    attempt: 1,
+                };
+                server.messages.add_server_chat_message_str(
+                    "[Server] Shootouts will start in 20 seconds, 15s to pick gk",
+                );
+
+                self.force_players_off_ice_by_system(server);
+                self.send_shootout_picks(server);
             }
         }
 
